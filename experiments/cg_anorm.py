# experiments/cg_error_convergence.py

import os
import sys
import time

# 1) Make project root importable
project_root = os.path.abspath(os.path.join(os.path.dirname(__file__), ".."))
sys.path.insert(0, project_root)

import numpy as np
import matplotlib.pyplot as plt
from numpy.linalg import norm

from resources.generate_spd import generate_spd
from models.conjugate_gradient import conjugate_gradient

def run_cg_error_experiments(
    sizes=(10, 100, 1000),
    cond_nums=(10, 100, 1000),
    tolerance: float = 1e-8,
    max_iter: int = None
):
    """
    For each matrix size n in `sizes` and condition number κ in `cond_nums`,
    run Conjugate Gradient until convergence or max_iter, then plot the
    A-norm of the error e_k = x_k - x* versus iteration k.
    """
    results_dir = os.path.join(project_root, "results", "CG_Convergence")
    os.makedirs(results_dir, exist_ok=True)

<<<<<<< HEAD
    # Print header for metrics
    print("\nConjugate Gradient A-Norm Error Metrics:")
    print("-" * 70)
    print(f"{'n':<6} {'κ':<6} {'Iterations':<12} {'Time (s)':<10} {'Final A-Norm Error':<15} {'Time/Iter (ms)':<15}")
    print("-" * 70)
=======
    # # apply_default_style()
    # print("\n Conjugate Gradient A-Norm Error Metrics")
    # print("--"*70)
    # print(f"{n:<6} {'kappa':<6} {'iters':<12} {'elapsed':<10.4f} {'final_error':<15.2e} {'time_per_iter':<15.2f}")

>>>>>>> 5abb2f62

    for n in sizes:
        fig, ax = plt.subplots(figsize=(10, 6))
        
        for kappa in cond_nums:
            # Generate test problem
            A = generate_spd(
                n_dim=n, 
                condition_number=kappa, 
                distribution="log",
                random_state=42)
            rng = np.random.default_rng(42)
            b = rng.standard_normal(n)
            b /= norm(b)
            x0 = np.zeros(n)
<<<<<<< HEAD
        
            
            # Run CG with timing
            start_time = time.perf_counter()
            _, history, iters, x_star = conjugate_gradient(matrix=A, rhs=b, initial_guess=x0, tolerance=tolerance, max_iterations=max_iter)
            elapsed = time.perf_counter() - start_time
            
            # Compute A-norm errors
            error_A = [np.sqrt((xk-x_star).T @ A @ (xk-x_star)) for xk in history]
            
            final_error = error_A[-1]
            time_per_iter = (elapsed / iters) * 1000  # milliseconds per iteration
            
            # Print metrics
            print(f"{n:<6} {kappa:<6} {iters:<12} {elapsed:<10.4f} {final_error:<15.2e} {time_per_iter:<15.2f}")

            # Use loglog instead of semilogy
            ax.loglog(
                np.arange(1, len(error_A) + 1),  # Start from 1 to avoid log(0)
=======

            # run CG, capturing all iterates
            x_cg, iterates, its, x_star = conjugate_gradient(
                matrix=A,
                rhs=b,
                initial_guess=x0,
                tolerance=tolerance,
                max_iterations=max_iter
            )

            # compute A-norm of the error: ||e_k||_A = sqrt((x_k - x*)ᵀ A (x_k - x*))
            error_A = [
                np.sqrt((xk - x_star).dot(A.dot(xk - x_star)))
                for xk in iterates
            ]
            
            
            # print(f"{n:<6} {kappa:<6} {iters:<12} {elapsed:<10.4f} {final_error:<15.2e} {time_per_iter:<15.2f}")

            # choose marker spacing to avoid clutter
            markevery = max(1, len(error_A) // 20)

            # plot on a semilogy scale
            ax.semilogy(
                np.arange(len(error_A)),
>>>>>>> 5abb2f62
                error_A,
                label=f'κ={kappa}', 
                marker='.', 
                markevery=5
            )
        
        # Finalize plot
        ax.grid(True, which='both', linestyle='--', alpha=0.7)
        ax.set_xlabel('Iteration')
        ax.set_ylabel('A-Norm Error')
        ax.set_title(f'CG A-Norm Error Convergence (n={n})')
        ax.legend()
        
        # Save plot
        plt.savefig(os.path.join(results_dir, f'cg_anorm_n{n}.png'), dpi=300)
        plt.close()
        print(f"Saved plot: cg_anorm_n{n}.png")

if __name__ == "__main__":
    np.random.seed(42)
    run_cg_error_experiments(
        sizes=(10, 100, 200, 1000),
        cond_nums=(10, 100,200, 1000),
        tolerance=1e-8,
        max_iter=10000
    )<|MERGE_RESOLUTION|>--- conflicted
+++ resolved
@@ -12,6 +12,7 @@
 import matplotlib.pyplot as plt
 from numpy.linalg import norm
 
+from resources.generate_spd import generate_spd
 from resources.generate_spd import generate_spd
 from models.conjugate_gradient import conjugate_gradient
 
@@ -29,19 +30,11 @@
     results_dir = os.path.join(project_root, "results", "CG_Convergence")
     os.makedirs(results_dir, exist_ok=True)
 
-<<<<<<< HEAD
     # Print header for metrics
     print("\nConjugate Gradient A-Norm Error Metrics:")
     print("-" * 70)
     print(f"{'n':<6} {'κ':<6} {'Iterations':<12} {'Time (s)':<10} {'Final A-Norm Error':<15} {'Time/Iter (ms)':<15}")
     print("-" * 70)
-=======
-    # # apply_default_style()
-    # print("\n Conjugate Gradient A-Norm Error Metrics")
-    # print("--"*70)
-    # print(f"{n:<6} {'kappa':<6} {'iters':<12} {'elapsed':<10.4f} {'final_error':<15.2e} {'time_per_iter':<15.2f}")
-
->>>>>>> 5abb2f62
 
     for n in sizes:
         fig, ax = plt.subplots(figsize=(10, 6))
@@ -57,7 +50,6 @@
             b = rng.standard_normal(n)
             b /= norm(b)
             x0 = np.zeros(n)
-<<<<<<< HEAD
         
             
             # Run CG with timing
@@ -77,33 +69,6 @@
             # Use loglog instead of semilogy
             ax.loglog(
                 np.arange(1, len(error_A) + 1),  # Start from 1 to avoid log(0)
-=======
-
-            # run CG, capturing all iterates
-            x_cg, iterates, its, x_star = conjugate_gradient(
-                matrix=A,
-                rhs=b,
-                initial_guess=x0,
-                tolerance=tolerance,
-                max_iterations=max_iter
-            )
-
-            # compute A-norm of the error: ||e_k||_A = sqrt((x_k - x*)ᵀ A (x_k - x*))
-            error_A = [
-                np.sqrt((xk - x_star).dot(A.dot(xk - x_star)))
-                for xk in iterates
-            ]
-            
-            
-            # print(f"{n:<6} {kappa:<6} {iters:<12} {elapsed:<10.4f} {final_error:<15.2e} {time_per_iter:<15.2f}")
-
-            # choose marker spacing to avoid clutter
-            markevery = max(1, len(error_A) // 20)
-
-            # plot on a semilogy scale
-            ax.semilogy(
-                np.arange(len(error_A)),
->>>>>>> 5abb2f62
                 error_A,
                 label=f'κ={kappa}', 
                 marker='.', 
